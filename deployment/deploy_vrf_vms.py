import argparse
import asyncio
import subprocess
import sys
from functools import partial
from pathlib import Path
from tempfile import TemporaryDirectory
from typing import Optional, Tuple, Dict

from aleph.sdk.client import AuthenticatedAlephHttpClient
from aleph.sdk.chains.common import get_fallback_private_key
from aleph.sdk.chains.ethereum import ETHAccount
from aleph.sdk.types import StorageEnum
from aleph_message.models import ItemHash, ProgramMessage
from aleph_message.models.execution.base import Encoding
from aleph_message.models.execution.volume import ImmutableVolume
from aleph_message.status import MessageStatus

from aleph_vrf.settings import settings
from prepare_vrf_vms import prepare_executor_nodes, create_unauthorized_file

# Debian 12 with Aleph SDK 0.9.1
DEBIAN12_RUNTIME = ItemHash(
    # "ed2c37ae857edaea1d36a43fdd0fb9fdb7a2c9394957e6b53d9c94bf67f32ac3" Old Debian 12 runtime with SDK 0.7.0
    "7041de41c6e3de6792b06f44ab4b698616981efde8d229da8d4fceaa43eb7479"
)


def build_venv(package_path: Path, destination: Path) -> None:
    subprocess.run(["pip", "install", "-t", str(destination), package_path], check=True)


def mksquashfs(path: Path, destination: Path) -> None:
    subprocess.run(["mksquashfs", str(path), str(destination)], check=True)


async def upload_dir_as_volume(
<<<<<<< HEAD
        aleph_client: AuthenticatedAlephClient,
        dir_path: Path,
        channel: str,
        volume_path: Optional[Path] = None,
=======
    aleph_client: AuthenticatedAlephHttpClient,
    dir_path: Path,
    channel: str,
    volume_path: Optional[Path] = None,
>>>>>>> d8e09a6e
):
    volume_path = volume_path or Path(f"{dir_path}.squashfs")
    if volume_path.exists():
        print("Squashfs volume already exists, updating it...")
        volume_path.unlink()

    mksquashfs(dir_path, volume_path)

    store_message, status = await aleph_client.create_store(
        file_path=volume_path, sync=True, channel=channel, storage_engine=StorageEnum.ipfs
    )
    if status not in (MessageStatus.PENDING, MessageStatus.PROCESSED):
        raise RuntimeError(f"Could not upload venv volume: {status}")

    return store_message.item_hash


async def deploy_python_program(
<<<<<<< HEAD
        aleph_client: AuthenticatedAlephClient,
        code_volume_hash: ItemHash,
        entrypoint: str,
        venv_hash: ItemHash,
        channel: str,
        environment: Optional[Dict[str, str]] = None,
        timeout_seconds: Optional[int] = None,
=======
    aleph_client: AuthenticatedAlephHttpClient,
    code_volume_hash: ItemHash,
    entrypoint: str,
    venv_hash: ItemHash,
    channel: str,
    environment: Optional[Dict[str, str]] = None,
>>>>>>> d8e09a6e
) -> ProgramMessage:
    program_message, status = await aleph_client.create_program(
        program_ref=code_volume_hash,
        entrypoint=entrypoint,
        encoding=Encoding.squashfs,
        runtime=DEBIAN12_RUNTIME,
        volumes=[
            ImmutableVolume(
                ref=venv_hash,
                use_latest=True,
                mount="/opt/packages",
                comment="Aleph.im VRF virtualenv",
            ).dict()
        ],
        memory=256,
        sync=True,
        environment_variables=environment,
        channel=channel,
        timeout_seconds=timeout_seconds,
    )

    if status == MessageStatus.REJECTED:
        raise RuntimeError("Could not upload program message")

    return program_message


deploy_executor_vm = partial(
    deploy_python_program,
    entrypoint="aleph_vrf.executor.main:app",
)

deploy_coordinator_vm = partial(
    deploy_python_program,
    entrypoint="aleph_vrf.coordinator.main:app",
    timeout_seconds=60,
)


async def deploy_vrf(
        source_dir: Path, venv_dir: Path, deploy_coordinator: bool = True, prepare_nodes: bool = False
) -> Tuple[ProgramMessage, Optional[ProgramMessage]]:
    private_key = get_fallback_private_key()
    account = ETHAccount(private_key)
    channel = "vrf-tests"
    unauthorized_list = False

<<<<<<< HEAD
    async with AuthenticatedAlephClient(
            account=account, api_server=settings.API_HOST
=======
    async with AuthenticatedAlephHttpClient(
        account=account, api_server=settings.API_HOST
>>>>>>> d8e09a6e
    ) as aleph_client:
        # Upload the code and venv volumes
        print("Uploading code volume...")
        code_volume_hash = await upload_dir_as_volume(
            aleph_client=aleph_client,
            dir_path=source_dir,
            channel=channel,
            volume_path=Path("aleph-vrf-code.squashfs"),
        )
        print("Uploading virtualenv volume...")
        venv_hash = await upload_dir_as_volume(
            aleph_client=aleph_client,
            dir_path=venv_dir,
            channel=channel,
            volume_path=Path("aleph-vrf-venv.squashfs"),
        )

        # Upload the executor and coordinator VMs
        print("Creating executor VM...")
        executor_program_message = await deploy_executor_vm(
            aleph_client=aleph_client,
            code_volume_hash=code_volume_hash,
            venv_hash=venv_hash,
            channel=channel,
            environment={"PYTHONPATH": "/opt/packages"},
        )

        if prepare_nodes:
            failed_nodes, _ = await prepare_executor_nodes(executor_program_message.item_hash)

            if len(failed_nodes) > 0:
                create_unauthorized_file(failed_nodes)
                unauthorized_list = True

        if deploy_coordinator:
            if unauthorized_list:
                # Upload the code volume for coordinator with unauthorized list
                print("Uploading coordinator code volume...")
                code_volume_hash = await upload_dir_as_volume(
                    aleph_client=aleph_client,
                    dir_path=source_dir,
                    channel=channel,
                    volume_path=Path("aleph-vrf-coordinator.squashfs"),
                )

            print("Creating coordinator VM...")
            coordinator_program_message = await deploy_coordinator_vm(
                aleph_client=aleph_client,
                code_volume_hash=code_volume_hash,
                venv_hash=venv_hash,
                channel=channel,
                environment={
                    "PYTHONPATH": "/opt/packages",
                    "ALEPH_VRF_FUNCTION": executor_program_message.item_hash,
                },
            )
        else:
            coordinator_program_message = None

        return executor_program_message, coordinator_program_message


async def main(args: argparse.Namespace):
    deploy_coordinator = args.deploy_coordinator
    prepare_nodes = args.prepare_nodes
    root_dir = Path(__file__).parent.parent

    with TemporaryDirectory() as venv_dir_str:
        venv_dir = Path(venv_dir_str)
        build_venv(package_path=root_dir, destination=venv_dir)

        executor_program_message, coordinator_program_message = await deploy_vrf(
            source_dir=root_dir / "src",
            venv_dir=venv_dir,
            deploy_coordinator=deploy_coordinator,
            prepare_nodes=prepare_nodes,
        )

    print("Aleph.im VRF VMs were successfully deployed.")
    print(
        f"Executor VM: https://api2.aleph.im/api/v0/messages/{executor_program_message.item_hash}"
    )
    if coordinator_program_message:
        print(
            f"Coordinator VM: https://api2.aleph.im/api/v0/messages/{coordinator_program_message.item_hash}"
        )


def parse_args(args) -> argparse.Namespace:
    parser = argparse.ArgumentParser(
        prog="deploy_vrf_vms", description="Deploys the VRF VMs on the aleph.im network."
    )
    parser.add_argument(
        "--no-coordinator",
        dest="deploy_coordinator",
        action="store_false",
        default=True,
        help="Deploy the coordinator as an aleph.im VM function",
    )
    parser.add_argument(
        "--prepare-nodes",
        dest="prepare_nodes",
        action="store_true",
        default=False,
        help="Preload executor VMs on Aleph CRNs",
    )
    return parser.parse_args(args)


if __name__ == "__main__":
    asyncio.run(main(args=parse_args(sys.argv[1:])))<|MERGE_RESOLUTION|>--- conflicted
+++ resolved
@@ -35,17 +35,10 @@
 
 
 async def upload_dir_as_volume(
-<<<<<<< HEAD
-        aleph_client: AuthenticatedAlephClient,
-        dir_path: Path,
-        channel: str,
-        volume_path: Optional[Path] = None,
-=======
     aleph_client: AuthenticatedAlephHttpClient,
     dir_path: Path,
     channel: str,
     volume_path: Optional[Path] = None,
->>>>>>> d8e09a6e
 ):
     volume_path = volume_path or Path(f"{dir_path}.squashfs")
     if volume_path.exists():
@@ -64,22 +57,13 @@
 
 
 async def deploy_python_program(
-<<<<<<< HEAD
-        aleph_client: AuthenticatedAlephClient,
-        code_volume_hash: ItemHash,
-        entrypoint: str,
-        venv_hash: ItemHash,
-        channel: str,
-        environment: Optional[Dict[str, str]] = None,
-        timeout_seconds: Optional[int] = None,
-=======
     aleph_client: AuthenticatedAlephHttpClient,
     code_volume_hash: ItemHash,
     entrypoint: str,
     venv_hash: ItemHash,
     channel: str,
     environment: Optional[Dict[str, str]] = None,
->>>>>>> d8e09a6e
+    timeout_seconds: Optional[int] = None,
 ) -> ProgramMessage:
     program_message, status = await aleph_client.create_program(
         program_ref=code_volume_hash,
@@ -127,13 +111,8 @@
     channel = "vrf-tests"
     unauthorized_list = False
 
-<<<<<<< HEAD
-    async with AuthenticatedAlephClient(
-            account=account, api_server=settings.API_HOST
-=======
     async with AuthenticatedAlephHttpClient(
         account=account, api_server=settings.API_HOST
->>>>>>> d8e09a6e
     ) as aleph_client:
         # Upload the code and venv volumes
         print("Uploading code volume...")
